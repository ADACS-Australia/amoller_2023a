FROM ubuntu:20.04

####################################
# Apt libraries
####################################
RUN apt-get update && DEBIAN_FRONTEND="noninteractive" apt-get install -y --no-install-recommends\
    build-essential \
    apt-utils \
    cmake \
    git \
    less \
    zsh \
    curl \
    vim \
    gfortran \
    zlib1g-dev \
    automake \
    autoconf \
    git \
    libtool \
    subversion \
    libatlas3-base \
    wget \
    unzip \
    locales &&\
    rm -rf /var/lib/apt/lists/*

WORKDIR /home
ENV HOME /home

###################################
# Anaconda + python deps
###################################
WORKDIR /home
<<<<<<< HEAD
RUN wget https://repo.continuum.io/miniconda/Miniconda3-latest-Linux-x86_64.sh -O miniconda.sh && \
     chmod +x ~/miniconda.sh && \
     ~/miniconda.sh -b -p /home/miniconda3 && \
     rm ~/miniconda.sh &&\
    /home/miniconda3/bin/conda update -y conda &&\
    # /home/miniconda3/bin/conda install -y pytorch-cpu torchvision-cpu -c pytorch && \
    conda install pytorch torchvision torchaudio cpuonly -c pytorch && \
    /home/miniconda3/bin/conda config --add channels conda-forge  &&\
    /home/miniconda3/bin/conda install -y \
     h5py \
     matplotlib \
     colorama \
     tqdm \
     scipy \
     natsort \
     pandas \
     astropy \
     ipdb \
     scikit-learn \
     pytest \
     unidecode &&\
    /home/miniconda3/bin/conda clean -ya && \
    /home/miniconda3/bin/pip install sphinx sphinx-autobuild sphinxcontrib-napoleon sphinx_rtd_theme &&\
    rm -Rf /home/miniconda3/pkgs &&\
    cd /home/miniconda3 && find . -name '*.pyc' -delete &&\
    cd /home/miniconda3/lib &&\
    find . -name 'libmkl*avx512*' -delete &&\
    find . -name 'libmkl*avx.so' -delete &&\
    find . -name 'libmkl*mc*' -type f -delete
=======

RUN apt-get update && DEBIAN_FRONTEND="noninteractive" apt-get install ca-certificates -y

RUN curl -o ~/miniconda.sh -O  https://repo.anaconda.com/miniconda/Miniconda3-latest-Linux-x86_64.sh  && \
    chmod +x ~/miniconda.sh && \
    ~/miniconda.sh -b -p /home/miniconda3 && \
    rm ~/miniconda.sh &&\
    /home/miniconda3/bin/conda config --add channels conda-forge
# conda deps

RUN   /home/miniconda3/bin/conda install  -y  h5py \
    matplotlib \
    colorama \
    tqdm \
    scipy \
    natsort \
    pandas \
    astropy \
    ipdb \
    scikit-learn \
    pytest \
    unidecode
# pytorch
RUN /home/miniconda3/bin/conda install pytorch=0.4.1 -c pytorch

RUN /home/miniconda3/bin/conda clean -ya && \
    /home/miniconda3/bin/pip install sphinx sphinx-autobuild sphinxcontrib-napoleon sphinx_rtd_theme
>>>>>>> 224c3ff9

# Extra python packages
RUN /home/miniconda3/bin/pip install seaborn pytest-sugar pytest-cov sphinx-argparse tabulate

####################################
# Set up locale to avoid zsh errors
####################################
RUN echo "en_US.UTF-8 UTF-8" >> /etc/locale.gen \
    && locale-gen --purge --lang en_US \
    && locale-gen
ENV LANG en_US.utf8

####################################
# Set up oh my zsh
####################################
RUN git clone https://github.com/robbyrussell/oh-my-zsh.git ${HOME}/.oh-my-zsh
COPY zshrc ${HOME}/.zshrc
RUN sed -i 's/❯/Docker❯/g' /home/.oh-my-zsh/themes/refined.zsh-theme


ENTRYPOINT ["/bin/zsh"]<|MERGE_RESOLUTION|>--- conflicted
+++ resolved
@@ -32,37 +32,6 @@
 # Anaconda + python deps
 ###################################
 WORKDIR /home
-<<<<<<< HEAD
-RUN wget https://repo.continuum.io/miniconda/Miniconda3-latest-Linux-x86_64.sh -O miniconda.sh && \
-     chmod +x ~/miniconda.sh && \
-     ~/miniconda.sh -b -p /home/miniconda3 && \
-     rm ~/miniconda.sh &&\
-    /home/miniconda3/bin/conda update -y conda &&\
-    # /home/miniconda3/bin/conda install -y pytorch-cpu torchvision-cpu -c pytorch && \
-    conda install pytorch torchvision torchaudio cpuonly -c pytorch && \
-    /home/miniconda3/bin/conda config --add channels conda-forge  &&\
-    /home/miniconda3/bin/conda install -y \
-     h5py \
-     matplotlib \
-     colorama \
-     tqdm \
-     scipy \
-     natsort \
-     pandas \
-     astropy \
-     ipdb \
-     scikit-learn \
-     pytest \
-     unidecode &&\
-    /home/miniconda3/bin/conda clean -ya && \
-    /home/miniconda3/bin/pip install sphinx sphinx-autobuild sphinxcontrib-napoleon sphinx_rtd_theme &&\
-    rm -Rf /home/miniconda3/pkgs &&\
-    cd /home/miniconda3 && find . -name '*.pyc' -delete &&\
-    cd /home/miniconda3/lib &&\
-    find . -name 'libmkl*avx512*' -delete &&\
-    find . -name 'libmkl*avx.so' -delete &&\
-    find . -name 'libmkl*mc*' -type f -delete
-=======
 
 RUN apt-get update && DEBIAN_FRONTEND="noninteractive" apt-get install ca-certificates -y
 
@@ -90,7 +59,6 @@
 
 RUN /home/miniconda3/bin/conda clean -ya && \
     /home/miniconda3/bin/pip install sphinx sphinx-autobuild sphinxcontrib-napoleon sphinx_rtd_theme
->>>>>>> 224c3ff9
 
 # Extra python packages
 RUN /home/miniconda3/bin/pip install seaborn pytest-sugar pytest-cov sphinx-argparse tabulate
